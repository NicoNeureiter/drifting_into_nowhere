<?xml version="1.0" encoding="UTF-8" standalone="no"?><beast beautitemplate='Standard' beautistatus='' namespace="beast.core:beast.evolution.alignment:beast.evolution.tree.coalescent:beast.core.util:beast.evolution.nuc:beast.evolution.operators:beast.evolution.sitemodel:beast.evolution.substitutionmodel:beast.evolution.likelihood" required="BEAST v2.5.2:BEAST_CLASSIC v1.4.0:MM v1.1.1" version="2.5">


<data id="mydata" dataType="standard" name="alignment">
{features}
<<<<<<< HEAD
	</alignment>

	<!-- The unique patterns from 1 to end                                       -->
	<!-- npatterns=6                                                             -->
	<patterns id="patterns" from="1" strip="false">
		<alignment idref="alignment"/>
	</patterns>

	<!-- A prior assumption that the population size has remained constant       -->
	<!-- throughout the time spanned by the genealogy.                           -->
	<constantSize id="constant" units="substitutions">
		<populationSize>
			<parameter id="constant.popSize" value="1.0" lower="0.0"/>
		</populationSize>
	</constantSize>

	<!-- The user-specified starting tree in a newick tree format.               -->
	<newick id="startingTree" usingDates="true">
		{tree};
	</newick>

	<!-- Generate a tree model                                                   -->
	<treeModel id="treeModel">
		<tree idref="startingTree"/>
		<rootHeight>
			<parameter id="treeModel.rootHeight"/>
		</rootHeight>
		<nodeHeights internalNodes="true">
			<parameter id="treeModel.internalNodeHeights"/>
		</nodeHeights>
		<nodeHeights internalNodes="true" rootNode="true">
			<parameter id="treeModel.allInternalNodeHeights"/>
		</nodeHeights>
	</treeModel>

	<!-- Generate a coalescent likelihood                                        -->
	<coalescentLikelihood id="coalescent">
		<model>
			<constantSize idref="constant"/>
		</model>
		<populationTree>
			<treeModel idref="treeModel"/>
		</populationTree>
	</coalescentLikelihood>

	<!-- The strict clock (Uniform rates across branches)                        -->
	<strictClockBranchRates id="branchRates">
		<rate>
			<parameter id="clock.rate" value="1.0"/>
		</rate>
	</strictClockBranchRates>
	<rateStatistic id="meanRate" name="meanRate" mode="mean" internal="true" external="true">
		<treeModel idref="treeModel"/>
		<strictClockBranchRates idref="branchRates"/>
	</rateStatistic>

	<!-- The Binary simple model (based on the general substitution model)       -->
	<binarySubstitutionModel id="bsimple">
		<frequencies>
			<frequencyModel dataType="binary">
				<frequencies>
					<parameter id="frequencies" value="0.5 0.5"/>
				</frequencies>
			</frequencyModel>
		</frequencies>
	</binarySubstitutionModel>

	<!-- site model                                                              -->
	<siteModel id="siteModel">
		<substitutionModel>
			<binarySubstitutionModel idref="bsimple"/>
		</substitutionModel>
		<relativeRate>
			<parameter id="mu" value="1.0" lower="0.0"/>
		</relativeRate>
	</siteModel>

	<!-- START Multivariate diffusion model                                      -->

	<multivariateDiffusionModel id="location.diffusionModel">
		<precisionMatrix>
			<matrixParameter id="location.precision">
				<parameter id="location.precision.col1" value="0.05 0.002"/>
				<parameter id="location.precision.col2" value="0.002 0.05"/>
			</matrixParameter>
		</precisionMatrix>
	</multivariateDiffusionModel>

	<multivariateWishartPrior id="location.precisionPrior" df="2">
		<scaleMatrix>
			<matrixParameter>
				<parameter value="1.0 0.0"/>
				<parameter value="0.0 1.0"/>
			</matrixParameter>
		</scaleMatrix>
		<data>
			<parameter idref="location.precision"/>
		</data>
	</multivariateWishartPrior>

	<!-- END Multivariate diffusion model                                        -->


	<!-- Likelihood for tree given sequence data                                 -->
	<treeLikelihood id="treeLikelihood" useAmbiguities="false">
		<patterns idref="patterns"/>
		<treeModel idref="treeModel"/>
		<siteModel idref="siteModel"/>
		<strictClockBranchRates idref="branchRates"/>
	</treeLikelihood>

	<!-- START Multivariate diffusion model                                      -->
	<discretizedBranchRates id="location.diffusionRates">
		<treeModel idref="treeModel"/>
		<distribution>
			<logNormalDistributionModel meanInRealSpace="true">
				<mean>
					<parameter value="1.0"/>
				</mean>
				<stdev>
					<parameter id="location.stdev" value="1.0" lower="0.0"/>
				</stdev>
			</logNormalDistributionModel>
		</distribution>
		<rateCategories>
			<parameter id="location.rrwCategories"/>
		</rateCategories>
	</discretizedBranchRates>


	<multivariateTraitLikelihood id="location.traitLikelihood" traitName="location" useTreeLength="true" scaleByTime="true" reportAsMultivariate="true" reciprocalRates="true" integrateInternalTraits="true">
		<multivariateDiffusionModel idref="location.diffusionModel"/>
		<treeModel idref="treeModel"/>
		<traitParameter>
			<parameter id="leaf.location"/>
		</traitParameter>
		<jitter window="{jitter} {jitter}" duplicatesOnly="true">
			<parameter idref="leaf.location"/>
		</jitter>
		<conjugateRootPrior>
			<meanParameter>
				<parameter value="{root_x} {root_y}"/>
			</meanParameter>
			<priorSampleSize>
				<parameter value="{root_precision}"/>
			</priorSampleSize>
		</conjugateRootPrior>
		<discretizedBranchRates idref="location.diffusionRates"/>
	</multivariateTraitLikelihood>
	<correlation id="location.correlation" dimension1="1" dimension2="2">
		<matrixParameter idref="location.precision"/>
	</correlation>
	<matrixInverse id="location.varCovar">
		<matrixParameter idref="location.precision"/>
	</matrixInverse>
	<continuousDiffusionStatistic id="location.diffusionRate"{spherical}>
		<multivariateTraitLikelihood idref="location.traitLikelihood"/>
	</continuousDiffusionStatistic>

	<!-- END Multivariate diffusion model                                        -->


	<!-- Define operators                                                        -->
	<operators id="operators" optimizationSchedule="log">
<!--
		<deltaExchange delta="0.01" weight="1">
			<parameter idref="frequencies"/>
		</deltaExchange>
-->

		<scaleOperator scaleFactor="0.9" weight="5">
			<parameter idref="location.stdev"/>
		</scaleOperator>
		<swapOperator size="1" weight="20" autoOptimize="false">
			<parameter idref="location.rrwCategories"/>
		</swapOperator>
		<uniformIntegerOperator weight="10">
			<parameter idref="location.rrwCategories"/>
		</uniformIntegerOperator>
{tree_operators}
{height_operators}

		<!-- START Multivariate diffusion model                                      -->
		<precisionGibbsOperator weight="10">
			<multivariateTraitLikelihood idref="location.traitLikelihood"/>
			<multivariateWishartPrior idref="location.precisionPrior"/>
		</precisionGibbsOperator>

		<!-- END Multivariate diffusion model                                        -->

	</operators>

	<!-- Define MCMC                                                             -->
	<mcmc id="mcmc" chainLength="{chain_length}" autoOptimize="false" operatorAnalysis="nowhere.ops">
		<posterior id="posterior">
			<prior id="prior">
				<uniformPrior lower="0.0" upper="1.0">
					<parameter idref="frequencies"/>
				</uniformPrior>
				<oneOnXPrior>
					<parameter idref="constant.popSize"/>
				</oneOnXPrior>
				<exponentialPrior mean="0.3333333333333333" offset="0.0">
					<parameter idref="location.stdev"/>
				</exponentialPrior>
				<coalescentLikelihood idref="coalescent"/>
				<strictClockBranchRates idref="branchRates"/>

				<!-- START Multivariate diffusion model                                      -->
				<multivariateWishartPrior idref="location.precisionPrior"/>

				<!-- END Multivariate diffusion model                                        -->

			</prior>
			<likelihood id="likelihood">
				<treeLikelihood idref="treeLikelihood"/>

				<!-- START Multivariate diffusion model                                      -->
				<multivariateTraitLikelihood idref="location.traitLikelihood"/>

				<!-- END Multivariate diffusion model                                        -->

			</likelihood>
		</posterior>
		<operators idref="operators"/>

		<!-- write log to screen                                                     -->
		<log id="screenLog" logEvery="5000">
			<column label="Posterior" dp="4" width="12">
				<posterior idref="posterior"/>
			</column>
			<column label="Prior" dp="4" width="12">
				<prior idref="prior"/>
			</column>
			<column label="Likelihood" dp="4" width="12">
				<likelihood idref="likelihood"/>
			</column>
			<column label="rootHeight" sf="6" width="12">
				<parameter idref="treeModel.rootHeight"/>
			</column>
		</log>

		<!-- write log to file                                                       -->
		<log id="fileLog" logEvery="1000" fileName="nowhere.log" overwrite="true">
			<posterior idref="posterior"/>
			<prior idref="prior"/>
			<likelihood idref="likelihood"/>
			<parameter idref="treeModel.rootHeight"/>
			<parameter idref="constant.popSize"/>
			<parameter idref="clock.rate"/>
			<rateStatistic idref="meanRate"/>

			<!-- START Multivariate diffusion model                                      -->
			<matrixParameter idref="location.precision"/>
			<correlation idref="location.correlation"/>
			<matrixInverse idref="location.varCovar"/>
			<continuousDiffusionStatistic idref="location.diffusionRate"/>
			<parameter idref="location.stdev"/>

			<!-- END Multivariate diffusion model                                        -->

			<treeLikelihood idref="treeLikelihood"/>
			<strictClockBranchRates idref="branchRates"/>

			<!-- START Multivariate diffusion model                                      -->
			<multivariateTraitLikelihood idref="location.traitLikelihood"/>

			<!-- END Multivariate diffusion model                                        -->

			<coalescentLikelihood idref="coalescent"/>
		</log>

		<!-- write tree log to file                                                  -->
		<logTree id="treeFileLog" logEvery="1000" nexusFormat="true" fileName="nowhere.trees" sortTranslationTable="true">
			<treeModel idref="treeModel"/>
			<trait name="rate" tag="rate">
				<strictClockBranchRates idref="branchRates"/>
			</trait>
			<posterior idref="posterior"/>

			<!-- START Ancestral state reconstruction                                    -->
			<trait name="location" tag="location">
				<multivariateTraitLikelihood idref="location.traitLikelihood"/>
			</trait>

			<!-- END Ancestral state reconstruction                                      -->


			<!-- START Multivariate diffusion model                                      -->
			<multivariateDiffusionModel idref="location.diffusionModel"/>
			<multivariateTraitLikelihood idref="location.traitLikelihood"/>
			<trait name="rate" tag="location.rate">
				<discretizedBranchRates idref="location.diffusionRates"/>
			</trait>

			<!-- END Multivariate diffusion model                                        -->
=======
    <userDataType id="StandardData.0" spec="beast.evolution.datatype.StandardData" ambiguities="" nrOfStates="2"/>
</data>




<map name="Uniform" >beast.math.distributions.Uniform</map>
<map name="Exponential" >beast.math.distributions.Exponential</map>
<map name="LogNormal" >beast.math.distributions.LogNormalDistributionModel</map>
<map name="Normal" >beast.math.distributions.Normal</map>
<map name="Beta" >beast.math.distributions.Beta</map>
<map name="Gamma" >beast.math.distributions.Gamma</map>
<map name="LaplaceDistribution" >beast.math.distributions.LaplaceDistribution</map>
<map name="prior" >beast.math.distributions.Prior</map>
<map name="InverseGamma" >beast.math.distributions.InverseGamma</map>
<map name="OneOnX" >beast.math.distributions.OneOnX</map>


<run id="mcmc" spec="MCMC" chainLength="{chain_length}">
    <state id="state" storeEvery="5000">
        <tree id="Tree.t:mytree" name="stateNode">
            <taxonset id="TaxonSet.mydata" spec="TaxonSet">
                <alignment idref="mydata"/>
            </taxonset>
        </tree>
        <!--<parameter id="birthRate.t:mytree" name="stateNode">1.0</parameter>-->
        <parameter id="clockRate.c:loc" name="stateNode">1.0</parameter>
        <parameter id="location.loc" dimension="{n_dim_loc}" minordimension="2" name="stateNode">0.0 0.0</parameter>
        <parameter id="precisionMatrix.s:loc" dimension="4" minordimension="2" name="stateNode">0.365 -1.78E-4 -1.78E-4 0.0516</parameter>
    </state>

    <init id="NewickTree.t:mytree" spec="beast.util.TreeParser" IsLabelledNewick="true" adjustTipHeights="false" estimate="false" initial="@Tree.t:mytree" newick="{tree}" taxa="@mydata"/>

    <distribution id="posterior" spec="util.CompoundDistribution">
        <distribution id="prior" spec="util.CompoundDistribution">
            <prior id="ClockPrior.c:loc" name="distribution" x="@clockRate.c:loc">
                <Uniform id="Uniform.3" name="distr" upper="Infinity"/>
            </prior>
            <distribution id="rootPrior.loc" spec="beast.math.distributions.MultivariateNormalDistribution">
                <parameter id="RealParameter.2" dimension="2" name="mean">{root_x} {root_y}</parameter>
                <parameter id="RealParameter.3" dimension="4" minordimension="2" name="precision">{root_precision} 0.0 0.0 {root_precision}</parameter>
                <arg id="rootTrait.loc" spec="beast.evolution.tree.RootTrait">
                    <traitmap id="traitmap.s:loc" spec="beast.evolution.tree.TreeTraitMap" parameter="@location.loc" randomizelower="-90 -180" randomizeupper="90 180" traitName="location" tree="@Tree.t:mytree" initByMean="True" jitter="{jitter}">
{locations}
                    </traitmap>
                </arg>
            </distribution>
        </distribution>
        <distribution id="likelihood" spec="util.CompoundDistribution" useThreads="true">
            <distribution id="locationtreeLikelihood.loc" spec="beast.continuous.SampledMultivariateTraitLikelihood" reciprocalRates="true" scaleByTime="true" traitParameter="@location.loc" tree="@Tree.t:mytree" useTreeLength="true">
                <data id="loc" spec="AlignmentFromTraitMap" traitMap="@traitmap.s:loc">
                    <userDataType id="LocationDataType.0" spec="beast.evolution.datatype.LocationDataType"/>
                </data>
                <siteModel id="geoContSiteModel.s:loc" spec="SiteModel">
                    <substModel id="diffusionModel.s:loc" spec="beast.continuous.MultivariateDiffusionModel" precisionMatrix="@precisionMatrix.s:loc"/>
                </siteModel>
                <branchRateModel id="StrictClock.c:loc" spec="beast.evolution.branchratemodel.StrictClockModel" clock.rate="@clockRate.c:loc"/>
            </distribution>
        </distribution>
    </distribution>

    <operator id="StrictClockRateScaler.c:loc" spec="ScaleOperator" parameter="@clockRate.c:loc" scaleFactor="0.75" weight="3.0"/>
    <operator id="precisionGibbsOperator.s:loc" spec="PrecisionMatrixGibbsOperator" likelihood="@locationtreeLikelihood.loc" parameter="@precisionMatrix.s:loc" traitmap="@traitmap.s:loc" tree="@Tree.t:mytree" weight="15.0">
        <prior id="precisionPrior.loc" spec="beast.math.distributions.WishartDistribution" arg="@precisionMatrix.s:loc" df="2.0">
            <parameter id="RealParameter.1" dimension="4" minordimension="2" name="scaleMatrix">1.0 0.0 0.0 1.0</parameter>
        </prior>
    </operator>
    <operator id="traitGibbsOperator.loc" spec="TraitGibbsOperator" likelihood="@locationtreeLikelihood.loc" precisionMatrix="@precisionMatrix.s:loc" traitmap="@traitmap.s:loc" tree="@Tree.t:mytree" weight="50.0"/>
    <operator id="RootTraitRandowWalkOperator.loc" spec="RootTraitRandowWalkOperator" parameter="@location.loc" traitmap="@traitmap.s:loc" weight="5.0" windowSize="10.0"/>


    <logger id="tracelog" fileName="beast2_template_run.log" logEvery="1000" model="@posterior" sanitiseHeaders="true" sort="smart">
        <log idref="posterior"/>
        <log idref="likelihood"/>
        <log idref="prior"/>
        <log idref="clockRate.c:loc"/>
        <log idref="locationtreeLikelihood.loc"/>
        <log idref="precisionMatrix.s:loc"/>
        <log id="rateStat.loc" spec="beast.evolution.branchratemodel.RateStatistic" tree="@Tree.t:mytree" treeLikelihood="@locationtreeLikelihood.loc"/>
        <log idref="rootTrait.loc"/>
    </logger>

    <logger id="screenlog" logEvery="1000">
        <log idref="posterior"/>
        <log idref="likelihood"/>
        <log idref="prior"/>
    </logger>

    <logger id="treelog.t:mytree" fileName="$(tree).trees" logEvery="1000" mode="tree">
        <log id="TreeWithMetaDataLogger.t:mytree" spec="beast.evolution.tree.TreeWithMetaDataLogger" tree="@Tree.t:mytree">
            <metadata idref="location.loc"/>
        </log>
    </logger>

</run>
>>>>>>> 66fc35f4

</beast><|MERGE_RESOLUTION|>--- conflicted
+++ resolved
@@ -3,304 +3,6 @@
 
 <data id="mydata" dataType="standard" name="alignment">
 {features}
-<<<<<<< HEAD
-	</alignment>
-
-	<!-- The unique patterns from 1 to end                                       -->
-	<!-- npatterns=6                                                             -->
-	<patterns id="patterns" from="1" strip="false">
-		<alignment idref="alignment"/>
-	</patterns>
-
-	<!-- A prior assumption that the population size has remained constant       -->
-	<!-- throughout the time spanned by the genealogy.                           -->
-	<constantSize id="constant" units="substitutions">
-		<populationSize>
-			<parameter id="constant.popSize" value="1.0" lower="0.0"/>
-		</populationSize>
-	</constantSize>
-
-	<!-- The user-specified starting tree in a newick tree format.               -->
-	<newick id="startingTree" usingDates="true">
-		{tree};
-	</newick>
-
-	<!-- Generate a tree model                                                   -->
-	<treeModel id="treeModel">
-		<tree idref="startingTree"/>
-		<rootHeight>
-			<parameter id="treeModel.rootHeight"/>
-		</rootHeight>
-		<nodeHeights internalNodes="true">
-			<parameter id="treeModel.internalNodeHeights"/>
-		</nodeHeights>
-		<nodeHeights internalNodes="true" rootNode="true">
-			<parameter id="treeModel.allInternalNodeHeights"/>
-		</nodeHeights>
-	</treeModel>
-
-	<!-- Generate a coalescent likelihood                                        -->
-	<coalescentLikelihood id="coalescent">
-		<model>
-			<constantSize idref="constant"/>
-		</model>
-		<populationTree>
-			<treeModel idref="treeModel"/>
-		</populationTree>
-	</coalescentLikelihood>
-
-	<!-- The strict clock (Uniform rates across branches)                        -->
-	<strictClockBranchRates id="branchRates">
-		<rate>
-			<parameter id="clock.rate" value="1.0"/>
-		</rate>
-	</strictClockBranchRates>
-	<rateStatistic id="meanRate" name="meanRate" mode="mean" internal="true" external="true">
-		<treeModel idref="treeModel"/>
-		<strictClockBranchRates idref="branchRates"/>
-	</rateStatistic>
-
-	<!-- The Binary simple model (based on the general substitution model)       -->
-	<binarySubstitutionModel id="bsimple">
-		<frequencies>
-			<frequencyModel dataType="binary">
-				<frequencies>
-					<parameter id="frequencies" value="0.5 0.5"/>
-				</frequencies>
-			</frequencyModel>
-		</frequencies>
-	</binarySubstitutionModel>
-
-	<!-- site model                                                              -->
-	<siteModel id="siteModel">
-		<substitutionModel>
-			<binarySubstitutionModel idref="bsimple"/>
-		</substitutionModel>
-		<relativeRate>
-			<parameter id="mu" value="1.0" lower="0.0"/>
-		</relativeRate>
-	</siteModel>
-
-	<!-- START Multivariate diffusion model                                      -->
-
-	<multivariateDiffusionModel id="location.diffusionModel">
-		<precisionMatrix>
-			<matrixParameter id="location.precision">
-				<parameter id="location.precision.col1" value="0.05 0.002"/>
-				<parameter id="location.precision.col2" value="0.002 0.05"/>
-			</matrixParameter>
-		</precisionMatrix>
-	</multivariateDiffusionModel>
-
-	<multivariateWishartPrior id="location.precisionPrior" df="2">
-		<scaleMatrix>
-			<matrixParameter>
-				<parameter value="1.0 0.0"/>
-				<parameter value="0.0 1.0"/>
-			</matrixParameter>
-		</scaleMatrix>
-		<data>
-			<parameter idref="location.precision"/>
-		</data>
-	</multivariateWishartPrior>
-
-	<!-- END Multivariate diffusion model                                        -->
-
-
-	<!-- Likelihood for tree given sequence data                                 -->
-	<treeLikelihood id="treeLikelihood" useAmbiguities="false">
-		<patterns idref="patterns"/>
-		<treeModel idref="treeModel"/>
-		<siteModel idref="siteModel"/>
-		<strictClockBranchRates idref="branchRates"/>
-	</treeLikelihood>
-
-	<!-- START Multivariate diffusion model                                      -->
-	<discretizedBranchRates id="location.diffusionRates">
-		<treeModel idref="treeModel"/>
-		<distribution>
-			<logNormalDistributionModel meanInRealSpace="true">
-				<mean>
-					<parameter value="1.0"/>
-				</mean>
-				<stdev>
-					<parameter id="location.stdev" value="1.0" lower="0.0"/>
-				</stdev>
-			</logNormalDistributionModel>
-		</distribution>
-		<rateCategories>
-			<parameter id="location.rrwCategories"/>
-		</rateCategories>
-	</discretizedBranchRates>
-
-
-	<multivariateTraitLikelihood id="location.traitLikelihood" traitName="location" useTreeLength="true" scaleByTime="true" reportAsMultivariate="true" reciprocalRates="true" integrateInternalTraits="true">
-		<multivariateDiffusionModel idref="location.diffusionModel"/>
-		<treeModel idref="treeModel"/>
-		<traitParameter>
-			<parameter id="leaf.location"/>
-		</traitParameter>
-		<jitter window="{jitter} {jitter}" duplicatesOnly="true">
-			<parameter idref="leaf.location"/>
-		</jitter>
-		<conjugateRootPrior>
-			<meanParameter>
-				<parameter value="{root_x} {root_y}"/>
-			</meanParameter>
-			<priorSampleSize>
-				<parameter value="{root_precision}"/>
-			</priorSampleSize>
-		</conjugateRootPrior>
-		<discretizedBranchRates idref="location.diffusionRates"/>
-	</multivariateTraitLikelihood>
-	<correlation id="location.correlation" dimension1="1" dimension2="2">
-		<matrixParameter idref="location.precision"/>
-	</correlation>
-	<matrixInverse id="location.varCovar">
-		<matrixParameter idref="location.precision"/>
-	</matrixInverse>
-	<continuousDiffusionStatistic id="location.diffusionRate"{spherical}>
-		<multivariateTraitLikelihood idref="location.traitLikelihood"/>
-	</continuousDiffusionStatistic>
-
-	<!-- END Multivariate diffusion model                                        -->
-
-
-	<!-- Define operators                                                        -->
-	<operators id="operators" optimizationSchedule="log">
-<!--
-		<deltaExchange delta="0.01" weight="1">
-			<parameter idref="frequencies"/>
-		</deltaExchange>
--->
-
-		<scaleOperator scaleFactor="0.9" weight="5">
-			<parameter idref="location.stdev"/>
-		</scaleOperator>
-		<swapOperator size="1" weight="20" autoOptimize="false">
-			<parameter idref="location.rrwCategories"/>
-		</swapOperator>
-		<uniformIntegerOperator weight="10">
-			<parameter idref="location.rrwCategories"/>
-		</uniformIntegerOperator>
-{tree_operators}
-{height_operators}
-
-		<!-- START Multivariate diffusion model                                      -->
-		<precisionGibbsOperator weight="10">
-			<multivariateTraitLikelihood idref="location.traitLikelihood"/>
-			<multivariateWishartPrior idref="location.precisionPrior"/>
-		</precisionGibbsOperator>
-
-		<!-- END Multivariate diffusion model                                        -->
-
-	</operators>
-
-	<!-- Define MCMC                                                             -->
-	<mcmc id="mcmc" chainLength="{chain_length}" autoOptimize="false" operatorAnalysis="nowhere.ops">
-		<posterior id="posterior">
-			<prior id="prior">
-				<uniformPrior lower="0.0" upper="1.0">
-					<parameter idref="frequencies"/>
-				</uniformPrior>
-				<oneOnXPrior>
-					<parameter idref="constant.popSize"/>
-				</oneOnXPrior>
-				<exponentialPrior mean="0.3333333333333333" offset="0.0">
-					<parameter idref="location.stdev"/>
-				</exponentialPrior>
-				<coalescentLikelihood idref="coalescent"/>
-				<strictClockBranchRates idref="branchRates"/>
-
-				<!-- START Multivariate diffusion model                                      -->
-				<multivariateWishartPrior idref="location.precisionPrior"/>
-
-				<!-- END Multivariate diffusion model                                        -->
-
-			</prior>
-			<likelihood id="likelihood">
-				<treeLikelihood idref="treeLikelihood"/>
-
-				<!-- START Multivariate diffusion model                                      -->
-				<multivariateTraitLikelihood idref="location.traitLikelihood"/>
-
-				<!-- END Multivariate diffusion model                                        -->
-
-			</likelihood>
-		</posterior>
-		<operators idref="operators"/>
-
-		<!-- write log to screen                                                     -->
-		<log id="screenLog" logEvery="5000">
-			<column label="Posterior" dp="4" width="12">
-				<posterior idref="posterior"/>
-			</column>
-			<column label="Prior" dp="4" width="12">
-				<prior idref="prior"/>
-			</column>
-			<column label="Likelihood" dp="4" width="12">
-				<likelihood idref="likelihood"/>
-			</column>
-			<column label="rootHeight" sf="6" width="12">
-				<parameter idref="treeModel.rootHeight"/>
-			</column>
-		</log>
-
-		<!-- write log to file                                                       -->
-		<log id="fileLog" logEvery="1000" fileName="nowhere.log" overwrite="true">
-			<posterior idref="posterior"/>
-			<prior idref="prior"/>
-			<likelihood idref="likelihood"/>
-			<parameter idref="treeModel.rootHeight"/>
-			<parameter idref="constant.popSize"/>
-			<parameter idref="clock.rate"/>
-			<rateStatistic idref="meanRate"/>
-
-			<!-- START Multivariate diffusion model                                      -->
-			<matrixParameter idref="location.precision"/>
-			<correlation idref="location.correlation"/>
-			<matrixInverse idref="location.varCovar"/>
-			<continuousDiffusionStatistic idref="location.diffusionRate"/>
-			<parameter idref="location.stdev"/>
-
-			<!-- END Multivariate diffusion model                                        -->
-
-			<treeLikelihood idref="treeLikelihood"/>
-			<strictClockBranchRates idref="branchRates"/>
-
-			<!-- START Multivariate diffusion model                                      -->
-			<multivariateTraitLikelihood idref="location.traitLikelihood"/>
-
-			<!-- END Multivariate diffusion model                                        -->
-
-			<coalescentLikelihood idref="coalescent"/>
-		</log>
-
-		<!-- write tree log to file                                                  -->
-		<logTree id="treeFileLog" logEvery="1000" nexusFormat="true" fileName="nowhere.trees" sortTranslationTable="true">
-			<treeModel idref="treeModel"/>
-			<trait name="rate" tag="rate">
-				<strictClockBranchRates idref="branchRates"/>
-			</trait>
-			<posterior idref="posterior"/>
-
-			<!-- START Ancestral state reconstruction                                    -->
-			<trait name="location" tag="location">
-				<multivariateTraitLikelihood idref="location.traitLikelihood"/>
-			</trait>
-
-			<!-- END Ancestral state reconstruction                                      -->
-
-
-			<!-- START Multivariate diffusion model                                      -->
-			<multivariateDiffusionModel idref="location.diffusionModel"/>
-			<multivariateTraitLikelihood idref="location.traitLikelihood"/>
-			<trait name="rate" tag="location.rate">
-				<discretizedBranchRates idref="location.diffusionRates"/>
-			</trait>
-
-			<!-- END Multivariate diffusion model                                        -->
-=======
     <userDataType id="StandardData.0" spec="beast.evolution.datatype.StandardData" ambiguities="" nrOfStates="2"/>
 </data>
 
@@ -396,6 +98,5 @@
     </logger>
 
 </run>
->>>>>>> 66fc35f4
 
 </beast>