--- conflicted
+++ resolved
@@ -155,15 +155,9 @@
     # Experiment CLI arguments
     MOVEMENT_MODEL = parse_arg(1, 'rrw')
     MOVEMENT_MODEL = 'tree_statistics'
-<<<<<<< HEAD
-
-    MAX_FOSSIL_AGE = parse_arg(2, 500.0, float)
+    MAX_FOSSIL_AGE = parse_arg(2, 500, float)
     N_REPEAT = parse_arg(3, 100, int)
-=======
-    MAX_FOSSIL_AGE = parse_arg(2, 500, float)
     MAX_FOSSIL_AGE = int(MAX_FOSSIL_AGE)
-    N_REPEAT = parse_arg(3, 60, int)
->>>>>>> fd7b3fbf
 
     # Set working directory
     today = datetime.datetime.now().strftime('%Y-%m-%d_%H-%M')
@@ -201,7 +195,6 @@
         'hpd_values': HPD_VALUES
     }
 
-<<<<<<< HEAD
     TREE_STATS_COLS = [
         'size', 'n_fossils', 'imbalance',
         # 'size_0_small', 'size_0_big', 'size_1_small', 'size_1_big', 'size_2_small', 'size_2_big',
@@ -210,22 +203,7 @@
         # 'drift_rate_0', 'drift_rate_0_small', 'drift_rate_0_big', 'drift_rate_1_small', 'drift_rate_1_big', 'drift_rate_2_small', 'drift_rate_2_big',
         # 'log_div_rate_0', 'log_div_rate_0_small', 'log_div_rate_0_big', 'log_div_rate_1_small', 'log_div_rate_1_big', 'log_div_rate_2_small', 'log_div_rate_2_big',
         'space_div_dependence', 'clade_overlap', 'deep_imbalance']
-=======
-    TREE_STATS_COLS = ['size', 'n_fossils', 'imbalance', 'deep_imbalance'
-        'size_0_small', 'size_0_big', 'size_1_small',
-        'size_1_big', 'size_2_small', 'size_2_big',
-        'imbalance_0', 'imbalance_1', 'imbalance_2', 'imbalance_3',
-        'migr_rate_0', 'migr_rate_0_small', 'migr_rate_0_big', 'migr_rate_1_small',
-        'migr_rate_1_big', 'migr_rate_2_small', 'migr_rate_2_big',
-        'diffusion_rate_0', 'diffusion_rate_0_small',
-        'diffusion_rate_0_big', 'diffusion_rate_1_small', 'diffusion_rate_1_big', 'diffusion_rate_2_small',
-        'diffusion_rate_2_big',
-        'drift_rate_0', 'drift_rate_0_small', 'drift_rate_0_big',
-        'drift_rate_1_small', 'drift_rate_1_big', 'drift_rate_2_small', 'drift_rate_2_big',
-        'log_div_rate_0', 'log_div_rate_0_small', 'log_div_rate_0_big', 'log_div_rate_1_small',
-        'log_div_rate_1_big', 'log_div_rate_2_small', 'log_div_rate_2_big', ]
-
->>>>>>> fd7b3fbf
+
     if MOVEMENT_MODEL == 'tree_statistics':
         EVAL_METRICS = TREE_STATS_COLS
     else:
@@ -240,11 +218,7 @@
 
     # Run the experiment
     # total_drift_values = np.linspace(0., 3., 13) * default_settings['total_diffusion']
-<<<<<<< HEAD
     total_drift_values = np.linspace(0., 3., 7) * default_settings['total_diffusion']
-=======
-    total_drift_values = np.linspace(0., 3., 5) * default_settings['total_diffusion']
->>>>>>> fd7b3fbf
     variable_parameters = {'total_drift': total_drift_values}
 
     experiment = Experiment(run_experiment, default_settings, variable_parameters,
