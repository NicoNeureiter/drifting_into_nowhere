#!/usr/bin/env python3
# -*- coding: utf-8 -*-
from __future__ import absolute_import, division, print_function, \
    unicode_literals
import os
import sys
import csv
import logging
import random
import random as _random
import pickle
import shutil
import datetime

<<<<<<< HEAD
import pysal
from pysal.lib.weights import Voronoi

=======
from pathlib import Path
>>>>>>> fd7b3fbf
import numpy as np


def dump(data, path):
    """Dump the given data to the given path (using pickle)."""
    mkpath(path)
    with open(path, 'wb') as dump_file:
        pickle.dump(data, dump_file)


def load_from(path):
    """Load and return data from the given path (using pickle)."""
    with open(path, 'rb') as dump_file:
        return pickle.load(dump_file)


def bounding_box(points, margin=None):
    x_min, y_min = np.min(points, axis=0)
    x_max, y_max = np.max(points, axis=0)

    if margin is not None:
        width = x_max - x_min
        height = y_max - y_min

        x_min -= margin * width
        x_max += margin * width
        y_min -= margin * height
        y_max += margin * height

    return x_min, y_min, x_max, y_max


def newick_tree(state):
    if state.children:
        subtrees = ','.join(map(newick_tree, state.children))
        # return '(%s)h%s:%.1f' % (subtrees, state.name, state.length)
        # return '(%s)[&label="%s"]:%.1f' % (subtrees, 'h'+state.name, state.length)
        return '(%s):%.1f' % (subtrees, state.length)
    else:
        return '%s:%.1f' % (state.name, state.length)


def read_locations_file(locations_path, delimiter='\t', swap_xy=False,
                        skip_first_row=True):
    locations = {}
    location_missing = []

    with open(locations_path, 'r') as loc_file:
        loc_reader = csv.reader(loc_file, delimiter=delimiter)

        if skip_first_row:
            next(loc_reader)

        # Read file
        for line in loc_reader:
            name = line[0]
            try:
                x = float(line[1])
                y = float(line[2])
                if swap_xy:
                    x, y = y, x
            except ValueError:
                logging.warning('No location provided for society: %s' % name)
                location_missing.append(name)

            # TODO project here ?

            locations[name] = np.array([x, y])

    return locations, location_missing


def read_alignment_file(alignment_path, delimiter='\t', skip_first_row=True):
    sequences = {}

    with open(alignment_path, 'r') as loc_file:
        alignment_reader = csv.reader(loc_file, delimiter=delimiter)

        if skip_first_row:
            next(alignment_reader)

        # Read file
        for line in alignment_reader:
            name, seq = line
            sequences[name] = seq

    return sequences


def remove_whitespace(s):
    return ''.join(s.split())


def find(s, pattern):
    idx = s.find(pattern)

    if idx == -1:
        return len(s)
    else:
        return idx


def norm(x):
    x = np.asarray(x)
    return x.dot(x) ** 0.5


def normalize(x):
    x = np.asarray(x)
    return x / norm(x)


def dist(x, y):
    x = np.asarray(x)
    y = np.asarray(y)
    return norm(x - y)


def bernoulli(p, size=None):
    if size is None and np.isscalar(p):
        return _random.random() < p
    else:
        return np.random.binomial(1, p=p, size=size).astype(bool)


def grey(v):
    return (v, v, v)


def total_drift_2_step_drift(total_drift, n_steps, drift_density=1.):
    return total_drift / (n_steps * drift_density)


def total_diffusion_2_step_var(total_diffusion, n_steps):
    return total_diffusion ** 2 / n_steps


def touch(fname):
    if os.path.exists(fname):
        os.utime(fname, None)
    else:
        open(fname, '+a').close()


def mkpath(path):
    path = Path(path).absolute()
    print(path)
    os.makedirs(os.path.dirname(path), exist_ok=True)
    if not os.path.isdir(path):
        if '.' in path.parts[-1]:
            touch(path)
        else:
            os.mkdir(path)


class StringTemplate(object):

    """A class for StringTemplates, where fields can be filled one after another
     in contrast to str.format() where all fields are filled at once. The class
     also provides a little syntactic sugar to set template fields as attributes.

    Attributes:
        template_string (str): String template to be filled with attributes.
        format_dict (dict): Dictionary containing all set attributes.
    """

    def __init__(self, template_string):

        # Since we override StringTemplate.__setattr__(), we need to explicitly
        # use object.__setattr__() to define attributes.
        super(StringTemplate, self).__setattr__('template_string', template_string)
        super(StringTemplate, self).__setattr__('format_dict', {})

    def __setattr__(self, key, value):
        self.set_value(key, value)

    def set_value(self, key, value):
        self.format_dict[key] = value

    def set_values(self, **fill_values):
        self.format_dict.update(fill_values)

    def fill(self):
        # print()
        # print('\n'.join(self.format_dict.keys()))
        # print()
        return self.template_string.format(**self.format_dict)

    def __str__(self):
        return self.fill()


def str_concat_array(a):
    return ''.join(map(str, a))


def extract_tree_line(nexus):
    for line in nexus.split('\n'):
        line = line.strip()
        if line.lower().startswith('tree '):
            return line


def extract_newick_from_nexus(nexus):
    tree_line = extract_tree_line(nexus)
    return tree_line.split()[-1]


def transform_tree_coordinates(tree, trafo):
    for node in tree.iter_descendants():
        node.location = trafo(node)


def time_drift_trafo(node):
    x, y = node.location
    # drft = 0.877 * x - 0.479 * y
    # return x, -node.depth
    return node.depth, y  # + 0.2*x


def unit_vector(rad):
    return np.array([
        np.cos(rad),
        np.sin(rad)
    ])


def mean_angle(radians):
    vectors = unit_vector(radians)
    vector_sum = np.sum(vectors, axis=1)
    return np.arctan2(vector_sum[1], vector_sum[0])


def deg2rad(deg):
    return np.pi * deg / 180.


def rad2deg(rad):
    return 180. * rad / np.pi


class SubprocessException(Exception):
    pass


def experiment_preperations(work_dir, seed=None):
    # Ensure working directory exists
    now = str(datetime.datetime.now()).replace(' ', '--').replace(':', '-').rpartition('.')[0]
    exp_dir = os.path.join(work_dir, 'experiment_logs_%s/' % now)

    mkpath(exp_dir)
    exp_dir = Path(exp_dir)

    # Safe state of current file and config to the experiment folder
    base_file = sys.argv[0]
    base_file = Path(base_file)
    shutil.copy(base_file, exp_dir)
    shutil.copy(__file__, exp_dir)
    shutil.copy('src/config.py', exp_dir)

    # Generate random seed
    if seed is None:
        seed = random.randint(0, 1e9)

    # Set it in built-in random and numpy.random
    random.seed(seed)
    np.random.seed(seed)

    # Print and write the seed to a file.
    print('Random seed:', seed)
    with exp_dir.joinpath('seed').open('+w') as seed_file:
        seed_file.write(str(seed))

    return exp_dir


def birth_death_expectation(birth_rate, death_rate, n_steps, vrange=None):

    N_SAMPLES = 1000
    samples = np.ones(N_SAMPLES, dtype=int)
    for _ in range(n_steps):
        new_samples = np.copy(samples)
        new_samples += np.random.binomial(samples, birth_rate)
        new_samples -= np.random.binomial(samples, death_rate)
        samples = new_samples

    print('P total extinction: %.2f' % np.mean(samples == 0))
    print('P too small: %.2f' % np.mean(samples < vrange[0]))
    print('P too big: %.2f' % np.mean(samples > vrange[1]))

    if vrange is not None:
        samples = np.array([s for s in samples if vrange[0] <= s <= vrange[1]])

    print('P out of range: %.2f' % (1 - len(samples) / N_SAMPLES))
    print('Expected leafs: %.2f' % np.mean(samples))
    print('Standard dev. leafs: %.2f' % np.std(samples))
    return np.mean(samples)


def parse_arg(i, default, dtype=str):
    """Parse the ´i´th argument if provided in sys.argv, else return ´default´.
    Args:
        i (int): Index of the argument in sys.argv
        default (dtype): The default values.
        dtype (type): The type of the argument.
    Returns:
        dtype: The parsed CLI argument.
    """
    if len(sys.argv) > i:
        return dtype(sys.argv[i])
    else:
        return dtype(default)


def delaunay_join_count(locations, labels):
    graph = Voronoi(locations)
    jc = pysal.explore.esda.Join_Counts(labels, graph)
    n_b = np.count_nonzero(labels)
    return jc.bb / (6*n_b - 12)<|MERGE_RESOLUTION|>--- conflicted
+++ resolved
@@ -12,13 +12,10 @@
 import shutil
 import datetime
 
-<<<<<<< HEAD
 import pysal
 from pysal.lib.weights import Voronoi
 
-=======
 from pathlib import Path
->>>>>>> fd7b3fbf
 import numpy as np
 
 
